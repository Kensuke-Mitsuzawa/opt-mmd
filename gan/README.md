This does the GAN training.

<<<<<<< HEAD
This code is based on [carpedm20/DCGAN-tensorflow](https://github.com/carpedm20/DCGAN-tensorflow). Hsiao-Yu Tung (sfish0101@gmail.com) did most of the modifications for the paper; feel free to contact her and/or Dougal Sutherland (dougal@gmail.com) with any questions. (Issues here are fine too.)

=======
Code mostly by Hsiao-Yu Tung; feel free to contact her at sfish0101@gmail.com
if you have any questions. (Issues / PRs here are fine too.)
>>>>>>> 480ac261

## Basic Usage:

First download the MNIST files with `data/mnist/fetch.sh`.

- The original MMD generative model: `./run_mmd.sh`.

- The model maximizing the MMD/variance t-statistic: `./run_tmmd.sh`.

- MMD generative model with adversarially optimized kernel function using GAN
loss: `./run_mmd_fm.sh`.

To visualize e.g. the MMD results with tensorboard: `tensorboard --logdir=logs_mmd --port=1234`.<|MERGE_RESOLUTION|>--- conflicted
+++ resolved
@@ -1,12 +1,6 @@
 This does the GAN training.
 
-<<<<<<< HEAD
 This code is based on [carpedm20/DCGAN-tensorflow](https://github.com/carpedm20/DCGAN-tensorflow). Hsiao-Yu Tung (sfish0101@gmail.com) did most of the modifications for the paper; feel free to contact her and/or Dougal Sutherland (dougal@gmail.com) with any questions. (Issues here are fine too.)
-
-=======
-Code mostly by Hsiao-Yu Tung; feel free to contact her at sfish0101@gmail.com
-if you have any questions. (Issues / PRs here are fine too.)
->>>>>>> 480ac261
 
 ## Basic Usage:
 
